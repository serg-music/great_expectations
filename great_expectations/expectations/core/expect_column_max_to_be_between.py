from typing import Dict, Optional

from great_expectations.core.expectation_configuration import ExpectationConfiguration
from great_expectations.execution_engine import ExecutionEngine
from great_expectations.expectations.util import render_evaluation_parameter_string

from ...render.types import RenderedStringTemplateContent
from ...render.util import (
    handle_strict_min_max,
    parse_row_condition_string_pandas_engine,
    substitute_none_for_missing,
)

try:
    import sqlalchemy as sa
except ImportError:
    pass


from ...render.renderer.renderer import renderer
from ..expectation import ColumnExpectation


class ExpectColumnMaxToBeBetween(ColumnExpectation):
    """Expect the column max to be between an min and max value

           expect_column_max_to_be_between is a \
           :func:`column_aggregate_expectation
           <great_expectations.execution_engine.MetaExecutionEngine.column_aggregate_expectation>`.

           Args:
               column (str): \
                   The column name
               min_value (comparable type or None): \
                   The minimum number of unique values allowed.
               max_value (comparable type or None): \
                   The maximum number of unique values allowed.

           Keyword Args:
               parse_strings_as_datetimes (Boolean or None): \
                   If True, parse min_value, max_values, and all non-null column values to datetimes before making \
                   comparisons.
               output_strftime_format (str or None): \
                   A valid strfime format for datetime output. Only used if parse_strings_as_datetimes=True.
               strict_min (boolean):
                   If True, the minimal column minimum must be strictly larger than min_value, default=False
               strict_max (boolean):
                   If True, the maximal column minimum must be strictly smaller than max_value, default=False

           Other Parameters:
               result_format (str or None): \
                   Which output mode to use: `BOOLEAN_ONLY`, `BASIC`, `COMPLETE`, or `SUMMARY`.
                   For more detail, see :ref:`result_format <result_format>`.
               include_config (boolean): \
                   If True, then include the expectation config as part of the result object. \
                   For more detail, see :ref:`include_config`.
               catch_exceptions (boolean or None): \
                   If True, then catch exceptions and include them as part of the result object. \
                   For more detail, see :ref:`catch_exceptions`.
               meta (dict or None): \
                   A JSON-serializable dictionary (nesting allowed) that will be included in the output without \
                   modification. For more detail, see :ref:`meta`.

           Returns:
               An ExpectationSuiteValidationResult

               Exact fields vary depending on the values passed to :ref:`result_format <result_format>` and
               :ref:`include_config`, :ref:`catch_exceptions`, and :ref:`meta`.

           Notes:
               These fields in the result object are customized for this expectation:
               ::

                   {
                       "observed_value": (list) The actual column max
                   }


               * min_value and max_value are both inclusive unless strict_min or strict_max are set to True.
               * If min_value is None, then max_value is treated as an upper bound
               * If max_value is None, then min_value is treated as a lower bound

           """

    # This dictionary contains metadata for display in the public gallery
    library_metadata = {
        "maturity": "production",
        "package": "great_expectations",
        "tags": ["core expectation", "column aggregate expectation"],
        "contributors": ["@great_expectations"],
        "requirements": [],
    }

    # Setting necessary computation metric dependencies and defining kwargs, as well as assigning kwargs default values\
    metric_dependencies = ("column.max",)
    success_keys = (
        "min_value",
        "strict_min",
        "max_value",
        "strict_max",
        "parse_strings_as_datetimes",
    )

    # Default values
    default_kwarg_values = {
        "min_value": None,
        "max_value": None,
        "strict_min": None,
        "strict_max": None,
        "result_format": "BASIC",
        "include_config": True,
        "catch_exceptions": False,
        "parse_strings_as_datetimes": False,
    }

    """ A Column Map MetricProvider Decorator for the Maximum"""

    def validate_configuration(self, configuration: Optional[ExpectationConfiguration]):
        """
        Validates that a configuration has been set, and sets a configuration if it has yet to be set. Ensures that
        necessary configuration arguments have been provided for the validation of the expectation.

        Args:
            configuration (OPTIONAL[ExpectationConfiguration]): \
                An optional Expectation Configuration entry that will be used to configure the expectation
        Returns:
            True if the configuration has been validated successfully. Otherwise, raises an exception
        """
        super().validate_configuration(configuration)
        self.validate_metric_value_between_configuration(configuration=configuration)

    @classmethod
    def _atomic_prescriptive_template(
        cls,
        configuration=None,
        result=None,
        language=None,
        runtime_configuration=None,
        **kwargs,
    ):
        runtime_configuration = runtime_configuration or {}
        include_column_name = runtime_configuration.get("include_column_name", True)
        include_column_name = (
            include_column_name if include_column_name is not None else True
        )
        styling = runtime_configuration.get("styling")
        params = substitute_none_for_missing(
            configuration.kwargs,
            [
                "column",
                "min_value",
                "max_value",
                "parse_strings_as_datetimes",
                "row_condition",
                "condition_parser",
                "strict_min",
                "strict_max",
            ],
        )

        if (params["min_value"] is None) and (params["max_value"] is None):
            template_str = "maximum value may have any numerical value."
        else:
            at_least_str, at_most_str = handle_strict_min_max(params)

            if params["min_value"] is not None and params["max_value"] is not None:
                template_str = f"maximum value must be {at_least_str} $min_value and {at_most_str} $max_value."
            elif params["min_value"] is None:
                template_str = f"maximum value must be {at_most_str} $max_value."
            elif params["max_value"] is None:
                template_str = f"maximum value must be {at_least_str} $min_value."
<<<<<<< HEAD
            else:
                template_str = ""
=======
>>>>>>> b9ea1408

        if params.get("parse_strings_as_datetimes"):
            template_str += " Values should be parsed as datetimes."

        if include_column_name:
            template_str = "$column " + template_str

        if params["row_condition"] is not None:
            (
                conditional_template_str,
                conditional_params,
            ) = parse_row_condition_string_pandas_engine(params["row_condition"])
            template_str = conditional_template_str + ", then " + template_str
            params.update(conditional_params)

        params_with_json_schema = {
            "column": {"schema": {"type": "string"}, "value": params.get("column")},
            "min_value": {
                "schema": {"type": "number"},
                "value": params.get("min_value"),
            },
            "max_value": {
                "schema": {"type": "number"},
                "value": params.get("max_value"),
            },
            "parse_strings_as_datetimes": {
                "schema": {"type": "boolean"},
                "value": params.get("parse_strings_as_datetimes"),
            },
            "condition_parser": {
                "schema": {"type": "string"},
                "value": params.get("condition_parser"),
            },
            "strict_min": {
                "schema": {"type": "boolean"},
                "value": params.get("strict_min"),
            },
            "strict_max": {
                "schema": {"type": "boolean"},
                "value": params.get("strict_max"),
            },
        }

        return (template_str, params_with_json_schema, styling)

    @classmethod
    @renderer(renderer_type="renderer.prescriptive")
    @render_evaluation_parameter_string
    def _prescriptive_renderer(
        cls,
        configuration=None,
        result=None,
        language=None,
        runtime_configuration=None,
        **kwargs,
    ):

        runtime_configuration = runtime_configuration or {}
        include_column_name = runtime_configuration.get("include_column_name", True)
        include_column_name = (
            include_column_name if include_column_name is not None else True
        )
        styling = runtime_configuration.get("styling")
        params = substitute_none_for_missing(
            configuration.kwargs,
            [
                "column",
                "min_value",
                "max_value",
                "parse_strings_as_datetimes",
                "row_condition",
                "condition_parser",
                "strict_min",
                "strict_max",
            ],
        )

        if (params["min_value"] is None) and (params["max_value"] is None):
            template_str = "maximum value may have any numerical value."
        else:
            at_least_str, at_most_str = handle_strict_min_max(params)

            if params["min_value"] is not None and params["max_value"] is not None:
                template_str = f"maximum value must be {at_least_str} $min_value and {at_most_str} $max_value."
            elif params["min_value"] is None:
                template_str = f"maximum value must be {at_most_str} $max_value."
            elif params["max_value"] is None:
                template_str = f"maximum value must be {at_least_str} $min_value."
            else:
                template_str = ""

        if params.get("parse_strings_as_datetimes"):
            template_str += " Values should be parsed as datetimes."

        if include_column_name:
            template_str = "$column " + template_str

        if params["row_condition"] is not None:
            (
                conditional_template_str,
                conditional_params,
            ) = parse_row_condition_string_pandas_engine(params["row_condition"])
            template_str = conditional_template_str + ", then " + template_str
            params.update(conditional_params)

        return [
            RenderedStringTemplateContent(
                **{
                    "content_block_type": "string_template",
                    "string_template": {
                        "template": template_str,
                        "params": params,
                        "styling": styling,
                    },
                }
            )
        ]

    @classmethod
    @renderer(renderer_type="renderer.descriptive.stats_table.max_row")
    def _descriptive_stats_table_max_row_renderer(
        cls,
        configuration=None,
        result=None,
        language=None,
        runtime_configuration=None,
        **kwargs,
    ):
        assert result, "Must pass in result."
        return [
            {
                "content_block_type": "string_template",
                "string_template": {
                    "template": "Maximum",
                    "tooltip": {"content": "expect_column_max_to_be_between"},
                },
            },
            "{:.2f}".format(result.result["observed_value"]),
        ]

    def _validate(
        self,
        configuration: ExpectationConfiguration,
        metrics: Dict,
        runtime_configuration: dict = None,
        execution_engine: ExecutionEngine = None,
    ):
        return self._validate_metric_value_between(
            metric_name="column.max",
            configuration=configuration,
            metrics=metrics,
            runtime_configuration=runtime_configuration,
            execution_engine=execution_engine,
        )<|MERGE_RESOLUTION|>--- conflicted
+++ resolved
@@ -169,11 +169,6 @@
                 template_str = f"maximum value must be {at_most_str} $max_value."
             elif params["max_value"] is None:
                 template_str = f"maximum value must be {at_least_str} $min_value."
-<<<<<<< HEAD
-            else:
-                template_str = ""
-=======
->>>>>>> b9ea1408
 
         if params.get("parse_strings_as_datetimes"):
             template_str += " Values should be parsed as datetimes."
