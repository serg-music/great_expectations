--- conflicted
+++ resolved
@@ -111,7 +111,7 @@
         result=None,
         language=None,
         runtime_configuration=None,
-        **kwargs
+        **kwargs,
     ):
         runtime_configuration = runtime_configuration or {}
         include_column_name = runtime_configuration.get("include_column_name", True)
@@ -136,7 +136,6 @@
             else:
                 template_str = "must be the $column_indexth field."
 
-<<<<<<< HEAD
         params_with_json_schema = {
             "column": {"schema": {"type": "string"}, "value": params.get("column")},
             "column_index": {
@@ -167,8 +166,6 @@
             configuration, result, language, runtime_configuration, **kwargs
         )
 
-=======
->>>>>>> f20bb528
         return [
             RenderedStringTemplateContent(
                 **{
