from typing import Dict, Optional

from great_expectations.core import ExpectationConfiguration
from great_expectations.exceptions import InvalidExpectationConfigurationError
from great_expectations.execution_engine import ExecutionEngine
from great_expectations.expectations.expectation import TableExpectation
from great_expectations.expectations.util import (
    add_value_set_params,
    render_evaluation_parameter_string,
)
from great_expectations.render.renderer.renderer import renderer
from great_expectations.render.types import RenderedStringTemplateContent
from great_expectations.render.util import substitute_none_for_missing


class ExpectTableColumnsToMatchSet(TableExpectation):
    """Expect the columns to exactly match an *unordered* set.

    expect_table_columns_to_match_set is a :func:`expectation \
    <great_expectations.validator.validator.Validator.expectation>`, not a
    ``column_map_expectation`` or ``column_aggregate_expectation``.

    Args:
        column_set (list of str): \
            The column names, in the correct order.
        exact_match (boolean): \
            Whether the list of columns must exactly match the observed columns.

    Other Parameters:
        result_format (str or None): \
            Which output mode to use: `BOOLEAN_ONLY`, `BASIC`, `COMPLETE`, or `SUMMARY`.
            For more detail, see :ref:`result_format <result_format>`.
        include_config (boolean): \
            If True, then include the expectation config as part of the result object. \
            For more detail, see :ref:`include_config`.
        catch_exceptions (boolean or None): \
            If True, then catch exceptions and include them as part of the result object. \
            For more detail, see :ref:`catch_exceptions`.
        meta (dict or None): \
            A JSON-serializable dictionary (nesting allowed) that will be included in the output without \
            modification. For more detail, see :ref:`meta`.

    Returns:
        An ExpectationSuiteValidationResult

        Exact fields vary depending on the values passed to :ref:`result_format <result_format>` and
        :ref:`include_config`, :ref:`catch_exceptions`, and :ref:`meta`.

    """

    library_metadata = {
        "maturity": "production",
        "package": "great_expectations",
        "tags": ["core expectation", "table expectation"],
        "contributors": [
            "@great_expectations",
        ],
        "requirements": [],
    }

    metric_dependencies = ("table.columns",)
    success_keys = (
        "column_set",
        "exact_match",
    )
    default_kwarg_values = {
        "column_set": None,
        "exact_match": True,
        "result_format": "BASIC",
        "include_config": True,
        "catch_exceptions": False,
    }

    def validate_configuration(self, configuration: Optional[ExpectationConfiguration]):
        """
        Validates that a configuration has been set, and sets a configuration if it has yet to be set. Ensures that
        necessary configuration arguments have been provided for the validation of the expectation.

        Args:
            configuration (OPTIONAL[ExpectationConfiguration]): \
                An optional Expectation Configuration entry that will be used to configure the expectation
        Returns:
            True if the configuration has been validated successfully. Otherwise, raises an exception
        """

        # Setting up a configuration
        super().validate_configuration(configuration)

        # Ensuring that a proper value has been provided
        try:
            assert "column_set" in configuration.kwargs, "column_set is required"
            assert (
                isinstance(configuration.kwargs["column_set"], (list, set, dict))
                or configuration.kwargs["column_set"] is None
            ), "column_set must be a list, set, or None"
            if isinstance(configuration.kwargs["column_set"], dict):
                assert (
                    "$PARAMETER" in configuration.kwargs["column_set"]
                ), 'Evaluation Parameter dict for column_set kwarg must have "$PARAMETER" key.'
        except AssertionError as e:
            raise InvalidExpectationConfigurationError(str(e))
        return True

    @classmethod
    def _atomic_prescriptive_template(
        cls,
        configuration=None,
        result=None,
        language=None,
        runtime_configuration=None,
        **kwargs,
    ):
        runtime_configuration = runtime_configuration or {}
        include_column_name = runtime_configuration.get("include_column_name", True)
        include_column_name = (
            include_column_name if include_column_name is not None else True
        )
        styling = runtime_configuration.get("styling")
        params = substitute_none_for_missing(
            configuration.kwargs, ["column_set", "exact_match"]
        )

        if params["column_set"] is None:
            template_str = "Must specify a set or list of columns."

        else:
            # standardize order of the set for output
            params["column_list"] = list(params["column_set"])

            column_list_template_str = ", ".join(
                [f"$column_list_{idx}" for idx in range(len(params["column_list"]))]
            )

            exact_match_str = "exactly" if params["exact_match"] is True else "at least"

            template_str = f"Must have {exact_match_str} these columns (in any order): {column_list_template_str}"

            for idx in range(len(params["column_list"])):
                params["column_list_" + str(idx)] = params["column_list"][idx]

        params_with_json_schema = {
            "column_list": {
                "schema": {"type": "array"},
                "value": params.get("column_list"),
            },
            "exact_match": {
                "schema": {"type": "boolean"},
                "value": params.get("exact_match"),
            },
        }
<<<<<<< HEAD
        params_with_json_schema = add_value_set_params(params, params_with_json_schema)
=======
>>>>>>> b9ea1408
        return (template_str, params_with_json_schema, styling)

    @classmethod
    @renderer(renderer_type="renderer.prescriptive")
    @render_evaluation_parameter_string
    def _prescriptive_renderer(
        cls,
        configuration=None,
        result=None,
        language=None,
        runtime_configuration=None,
        **kwargs,
    ):
        runtime_configuration = runtime_configuration or {}
        include_column_name = runtime_configuration.get("include_column_name", True)
        include_column_name = (
            include_column_name if include_column_name is not None else True
        )
        styling = runtime_configuration.get("styling")
        params = substitute_none_for_missing(
            configuration.kwargs, ["column_set", "exact_match"]
        )

        if params["column_set"] is None:
            template_str = "Must specify a set or list of columns."

        else:
            # standardize order of the set for output
            params["column_list"] = list(params["column_set"])

            column_list_template_str = ", ".join(
                [f"$column_list_{idx}" for idx in range(len(params["column_list"]))]
            )

            exact_match_str = "exactly" if params["exact_match"] is True else "at least"

            template_str = f"Must have {exact_match_str} these columns (in any order): {column_list_template_str}"

            for idx in range(len(params["column_list"])):
                params["column_list_" + str(idx)] = params["column_list"][idx]

        return [
            RenderedStringTemplateContent(
                **{
                    "content_block_type": "string_template",
                    "string_template": {
                        "template": template_str,
                        "params": params,
                        "styling": styling,
                    },
                }
            )
        ]

    def _validate(
        self,
        configuration: ExpectationConfiguration,
        metrics: Dict,
        runtime_configuration: dict = None,
        execution_engine: ExecutionEngine = None,
    ):
        # Obtaining columns and ordered list for sake of comparison
        expected_column_set = self.get_success_kwargs(configuration).get("column_set")
        expected_column_set = (
            set(expected_column_set) if expected_column_set is not None else set()
        )
        actual_column_list = metrics.get("table.columns")
        actual_column_set = set(actual_column_list)
        exact_match = self.get_success_kwargs(configuration).get("exact_match")

        if (
            (expected_column_set is None) and (exact_match is not True)
        ) or actual_column_set == expected_column_set:
            return {"success": True, "result": {"observed_value": actual_column_list}}
        else:
            # Convert to lists and sort to lock order for testing and output rendering
            # unexpected_list contains items from the dataset columns that are not in expected_column_set
            unexpected_list = sorted(list(actual_column_set - expected_column_set))
            # missing_list contains items from expected_column_set that are not in the dataset columns
            missing_list = sorted(list(expected_column_set - actual_column_set))
            # observed_value contains items that are in the dataset columns
            observed_value = sorted(actual_column_list)

            mismatched = {}
            if len(unexpected_list) > 0:
                mismatched["unexpected"] = unexpected_list
            if len(missing_list) > 0:
                mismatched["missing"] = missing_list

            result = {
                "observed_value": observed_value,
                "details": {"mismatched": mismatched},
            }

            return_success = {
                "success": True,
                "result": result,
            }
            return_failed = {
                "success": False,
                "result": result,
            }

            if exact_match:
                return return_failed
            else:
                # Failed if there are items in the missing list (but OK to have unexpected_list)
                if len(missing_list) > 0:
                    return return_failed
                # Passed if there are no items in the missing list
                else:
                    return return_success<|MERGE_RESOLUTION|>--- conflicted
+++ resolved
@@ -148,10 +148,6 @@
                 "value": params.get("exact_match"),
             },
         }
-<<<<<<< HEAD
-        params_with_json_schema = add_value_set_params(params, params_with_json_schema)
-=======
->>>>>>> b9ea1408
         return (template_str, params_with_json_schema, styling)
 
     @classmethod
