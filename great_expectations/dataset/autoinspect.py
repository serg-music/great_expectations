"""
Autoinspect utilities to automatically generate expectations by evaluating a data_asset.
"""
from __future__ import division

import warnings
from six import string_types

from .util import create_multiple_expectations


class AutoInspectError(Exception):
    """Exception raised for errors in autoinspection.

    Attributes:
        message -- explanation of the error
    """

    def __init__(self, message):
        self.message = message


def columns_exist(inspect_dataset):
    """
    This function will take a dataset and add expectations that each column present exists.

    Args:
        inspect_dataset (great_expectations.dataset): The dataset to inspect and to which to add expectations.
    """
    if not hasattr(inspect_dataset, 'get_table_columns'):
        warnings.warn(
            "No columns list found in dataset; no autoinspection performed.")
        raise NotImplementedError("columns_exist autoinspection is not implemented for data assests without the table_columns property")
    table_columns = inspect_dataset.get_table_columns()
    if table_columns is None:
        warnings.warn(
            "No columns list found in dataset; no autoinspection performed.")
<<<<<<< HEAD
        return
    elif isinstance(inspect_dataset.columns[0], string_types):
        columns = inspect_dataset.columns
    elif isinstance(inspect_dataset.columns[0], dict) and "name" in inspect_dataset.columns[0]:
        columns = [col['name'] for col in inspect_dataset.columns]
    else:
        raise AutoInspectError(
            "Unable to determine column names for this dataset.")

    create_multiple_expectations(
        inspect_dataset, columns, "expect_column_to_exist")


#!!! This method is invoked by pseudo_pandas_profiling
#!!! We probably want to refactor autoinspectors to be full classes, rather than just functions.
#!!! That will allow for subfunctions and inheritance.
#!!! However, we probably *don't* want autoinspection to be stateful.
def _get_column_type_and_cardinality(df, column):
    
    if df.expect_column_values_to_be_of_type(column, "int")["success"]:
        type_ = "int"
        
    elif df.expect_column_values_to_be_of_type(column, "float")["success"]:
        type_ = "float"
    
    elif df.expect_column_values_to_be_of_type(column, "string")["success"]:
        type_ = "string"
        
    else:
        type_ = "unknown"

    unique = df.expect_column_unique_value_count_to_be_between(column, 0, None)['result']['observed_value']
    pct_unique = df.expect_column_proportion_of_unique_values_to_be_between(column, 0, None)['result']['observed_value']
    
    if pct_unique == 1.0:
        cardinality = "unique"
    
    elif pct_unique > .1:
        cardinality = "many"

    elif pct_unique > .02:
        cardinality = "lots"

    else:
        if unique == 0:
            cardinality = "none"

        elif unique == 1:
            cardinality = "one"

        elif unique == 2:
            cardinality = "two"

        elif unique < 10:
            cardinality = "very few"
            
        elif unique < 200:
            cardinality = "few"
            
        else:
            cardinality = "unknown"
#             print(
#                 column, '\t',
#                 unique,
#                 pct_unique
#             )

    return (type_, cardinality)

def pseudo_pandas_profiling(dataset):
    df = dataset

    for column in df.columns:
        df.expect_column_to_exist(column)

        type_, cardinality = _get_column_type_and_cardinality(df, column)
        df.expect_column_values_to_not_be_null(column)
        df.expect_column_values_to_be_in_set(column, [], result_format="SUMMARY")

        if type_ == "int":
            df.expect_column_values_to_not_be_in_set(column, [0])

            if cardinality == "unique":
                df.expect_column_values_to_be_unique(column)
                df.expect_column_values_to_be_increasing(column)
            
    #         elif cardinality == "very few":
    # #             print(df[column].value_counts())
    #             pass
                
            else:
                print(column, cardinality)
        
        elif type_ == "float":
    #         print(column, type_, cardinality)
            pass

        elif type_ == "string":
            #Check for leading and tralining whitespace.
            #!!! It would be nice to build additional Expectations here, but
            #!!! the default logic for remove_expectations prevents us.
            df.expect_column_values_to_not_match_regex(column, "^\s+|\s+$")

            if cardinality == "unique":
                df.expect_column_values_to_be_unique(column)
            
            elif cardinality in ["one", "two", "very few", "few"]:
                
    #             print(df[column].value_counts())
                pass
                
            else:
                print(column, type_, cardinality)

        else:
            print("??????", column, type_, cardinality)
=======
        raise NotImplementedError("columns_exist autoinspection is not implemented for data assests without the table_columns property")
    create_multiple_expectations(inspect_dataset, table_columns, "expect_column_to_exist")
>>>>>>> 05948032
<|MERGE_RESOLUTION|>--- conflicted
+++ resolved
@@ -35,19 +35,9 @@
     if table_columns is None:
         warnings.warn(
             "No columns list found in dataset; no autoinspection performed.")
-<<<<<<< HEAD
-        return
-    elif isinstance(inspect_dataset.columns[0], string_types):
-        columns = inspect_dataset.columns
-    elif isinstance(inspect_dataset.columns[0], dict) and "name" in inspect_dataset.columns[0]:
-        columns = [col['name'] for col in inspect_dataset.columns]
-    else:
-        raise AutoInspectError(
-            "Unable to determine column names for this dataset.")
 
-    create_multiple_expectations(
-        inspect_dataset, columns, "expect_column_to_exist")
-
+        raise NotImplementedError("columns_exist autoinspection is not implemented for data assests without the table_columns property")
+    create_multiple_expectations(inspect_dataset, table_columns, "expect_column_to_exist")
 
 #!!! This method is invoked by pseudo_pandas_profiling
 #!!! We probably want to refactor autoinspectors to be full classes, rather than just functions.
@@ -151,8 +141,4 @@
                 print(column, type_, cardinality)
 
         else:
-            print("??????", column, type_, cardinality)
-=======
-        raise NotImplementedError("columns_exist autoinspection is not implemented for data assests without the table_columns property")
-    create_multiple_expectations(inspect_dataset, table_columns, "expect_column_to_exist")
->>>>>>> 05948032
+            print("??????", column, type_, cardinality)