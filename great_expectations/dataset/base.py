--- conflicted
+++ resolved
@@ -1301,25 +1301,16 @@
 
     def expect_column_values_to_be_between(self,
         column,
-<<<<<<< HEAD
         min_value=None,
         max_value=None,
+        allow_cross_type_comparisons=None,
         parse_strings_as_datetimes=None,
         mostly=None,
         output_format=None, include_config=False, catch_exceptions=None, meta=None
     ):
-        """Expect column entries to be numeric values between a minimum and maximum.
+        """Expect column values to be between a minimum and maximum.
 
         expect_column_values_to_be_between is a :func:`column_map_expectation <great_expectations.dataset.base.DataSet.column_map_expectation>`.
-=======
-        min_value=None, max_value=None,
-        parse_strings_as_datetimes=None,
-        allow_cross_type_comparisons=None,
-        mostly=None,
-        output_format=None, include_config=False, catch_exceptions=None, meta=None
-    ):
-        """Expect column entries to be a number between a minimum value and a maximum value.
->>>>>>> d710a0eb
         
         Args:
             column (str): \
