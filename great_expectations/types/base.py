--- conflicted
+++ resolved
@@ -190,17 +190,10 @@
                     ))
     
     def _coerce_complex_value_to_type(self, value, type_):
-<<<<<<< HEAD
-        logger.debug("RequiredKeysDotDict._coerce_complex_value_to_type")
-
-        try:
-            # If the given type is an instance of AllowedKeysDotDict, apply coerce_types recursively
-=======
         # logger.debug("RequiredKeysDotDict._coerce_complex_value_to_type")
 
         # If the given type is an instance of RequiredKeysDotDict, apply coerce_types recursively
         try:
->>>>>>> f912d516
             if isinstance(type_, ListOf):
                 if inspect.isclass(type_.type_) and issubclass(type_.type_,
                                                                                 RequiredKeysDotDict):
@@ -222,11 +215,6 @@
                     ])
 
             else:
-<<<<<<< HEAD
-                if inspect.isclass(type_) and issubclass(type_,
-                                                                        RequiredKeysDotDict):
-                    value = type_(coerce_types=True, **value)
-=======
                 if inspect.isclass(type_) and issubclass(type_, RequiredKeysDotDict):
                     if type(value) == tuple:
                         value = type_(coerce_types=True, *value)
@@ -235,27 +223,18 @@
                             value = type_(coerce_types=True, **value)
                         except TypeError as e:
                             raise TypeError(type_.__name__ + " cannot accept " + str(value) + " as input.")
->>>>>>> f912d516
                 else:
                     value = self._coerce_simple_value_to_type(value, type_)
 
         except TypeError as e:
-<<<<<<< HEAD
-            raise TypeError("Unable to initialize " + self.__class__.__name__ + ". TypeError raised: " + str(e))
-=======
             raise TypeError("Unable to initialize " + self.__class__.__name__ + ".\n\tTypeError raised: " + str(e))
->>>>>>> f912d516
 
         return value
 
     def _coerce_simple_value_to_type(self, value, type_):
         """Convenience method to handle the case where type_ == string type, and any other similarly weird things in the future
         """
-<<<<<<< HEAD
-        logger.debug("RequiredKeysDotDict._coerce_simple_value_to_type")
-=======
         # logger.debug("RequiredKeysDotDict._coerce_simple_value_to_type")
->>>>>>> f912d516
 
         if type_ == string_types:
             return str(value)
