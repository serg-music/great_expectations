--- conflicted
+++ resolved
@@ -75,14 +75,11 @@
         return self.__dict__.get(key, default_value)
 
     def to_dict(self):
-<<<<<<< HEAD
-=======
         """Convert this object into a standard dictionary, recursively.
 
         This is often convenient for serialization, and in cases where an untyped version of the object is required.
         """
 
->>>>>>> 14a64fdd
         new_dict = copy.deepcopy(self.__dict__)
 
         # This is needed to play nice with pydantic.
@@ -99,14 +96,9 @@
             elif isinstance(value, Enum):
                 new_dict[key] = value.value
 
-<<<<<<< HEAD
-            # ...and when DictDots and Enums are nested one layer deeper in lists.
-            if isinstance(value, list):
-=======
             # ...and when DictDots and Enums are nested one layer deeper in lists or tuples
             if isinstance(value, list) or isinstance(value, tuple):
                 new_dict[key] = [temp_element for temp_element in value]
->>>>>>> 14a64fdd
                 for i, element in enumerate(value):
                     if isinstance(element, DictDot):
                         new_dict[key][i] = element.to_dict()
