--- conflicted
+++ resolved
@@ -11,11 +11,8 @@
     substitute_none_for_missing,
 )
 
-<<<<<<< HEAD
-=======
 from six import PY2
 
->>>>>>> bc0561d7
 def test_substitute_none_for_missing():
     assert substitute_none_for_missing(
         kwargs={"a": 1, "b": 2},
@@ -70,95 +67,6 @@
                 assert render_result["content_block_type"] in render_result
                 assert isinstance(render_result[render_result["content_block_type"]], list )
 
-<<<<<<< HEAD
-@pytest.mark.smoketest
-def test_smoke_all_expectations_using_test_definitions():
-    # Fetch test_definitions for all expectations.
-    # Note: as of 6/20/2019, coverage is good, but not 100%
-    test_files = glob.glob(
-        "tests/test_definitions/*/expect*.json"
-    )
-
-    #These expectation types aren't fully implemented yet
-    skipped_expectation_types = [
-        "expect_column_kl_divergence_to_be_less_than",
-        "expect_column_quantile_values_to_be_between",
-        "expect_column_parameterized_distribution_ks_test_p_value_to_be_greater_than",
-        "expect_column_chisquare_test_p_value_to_be_greater_than",
-        "expect_column_pair_values_to_be_in_set",
-    ]
-
-    all_true = True
-    failure_count, total_count = 0, 0
-    types = []
-    # Loop over all test_files, datasets, and tests:
-    for filename in test_files:
-        test_definitions = json.load(open(filename))
-        types.append(test_definitions["expectation_type"])
-
-        for dataset in test_definitions["datasets"]:
-
-            for test in dataset["tests"]:
-                if test_definitions["expectation_type"] in skipped_expectation_types:
-                    continue
-
-                # Construct an expectation from the test.
-                if type(test["in"]) == dict:
-                    fake_expectation = {
-                        "expectation_type": test_definitions["expectation_type"],
-                        "kwargs": test["in"],
-                    }
-                else:
-                    # This would be a good place to put a kwarg-to-arg converter
-                    print("Warning: Skipping this test because 'in' isn't a dict:")
-                    print("\t", test)
-                    print("\texpectation_type : ", test_definitions["expectation_type"])
-
-                    continue
-
-                try:
-                    # Attempt to render it
-                    render_result = PrescriptiveBulletListContentBlockRenderer.render(
-                        fake_expectation)
-                    # print(fake_expectation)
-
-                    # Assert that the rendered result matches the intended format
-                    # Note: THIS DOES NOT TEST CONTENT AT ALL.
-                    # Abe 6/22/2019: For the moment, I think it's fine to not test content.
-                    # I'm on the fence about the right end state for testing renderers at this level.
-                    # Spot checks, perhaps?
-                    assert render_result != None
-                    assert type(render_result) == list
-                    for el in render_result:
-                        assert set(el.keys()) == {
-                            'template', 'params', 'styling'
-                        }
-
-                        # Assert that the template is renderable, with all the right arguments, etc.
-                        pTemplate(el["template"]).substitute(
-                            el["params"]
-                        )
-
-                except AssertionError:
-                    # If the assertions fail, then print the expectation to allow debugging.
-                    # Do NOT trap other errors, so that developers can debug using the full traceback.
-                    print(fake_expectation)
-                    all_true = False
-                    failure_count += 1
-
-                except Exception as e:
-                    print(fake_expectation)
-                    raise(e)
-
-                total_count += 1
-
-    # print(len(types))
-    # print(len(set(types)))
-    print(total_count-failure_count, "of", total_count,
-          "suceeded (", 1-failure_count*1./total_count, ")")
-
-    assert all_true
-=======
                 # TODO: Assert that the template is renderable, with all the right arguments, etc.
                 # rendered_template = pTemplate(el["template"]).substitute(el["params"])
 
@@ -174,5 +82,4 @@
         return
     
     with open('./tests/render/output/test_render_bullet_list_content_block.json', 'w') as f:
-       json.dump(test_results, f, indent=2)
->>>>>>> bc0561d7
+       json.dump(test_results, f, indent=2)