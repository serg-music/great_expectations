import pandas as pd
import pytest

from great_expectations.execution_engine import SqlAlchemyExecutionEngine
from great_expectations.validator.validator import Validator

try:
    sqlalchemy = pytest.importorskip("sqlalchemy")
except ImportError:
    sqlalchemy = None

<<<<<<< HEAD
from great_expectations.execution_engine.sqlalchemy_execution_engine import (
=======
from great_expectations.execution_engine.sqlalchemy_batch_data import (
>>>>>>> 09dfd9a4
    SqlAlchemyBatchData,
)

from ..test_utils import get_sqlite_temp_table_names


def test_instantiation_with_table_name(sqlite_view_engine):
    engine = SqlAlchemyExecutionEngine(engine=sqlite_view_engine)
    batch_data = SqlAlchemyBatchData(
        execution_engine=engine,
        table_name="test_table",
    )

    # This is a very hacky type check.
    # A better way would be to figure out the proper parent class for dialects within SQLAlchemy
    assert (
        str(type(batch_data.sql_engine_dialect))[:28] == "<class 'sqlalchemy.dialects."
    )

    assert isinstance(batch_data.selectable, sqlalchemy.Table)

    assert type(batch_data.record_set_name) == str
    assert batch_data.record_set_name == "great_expectations_sub_selection"

    assert batch_data.use_quoted_name is False


<<<<<<< HEAD
def test_instantiation_with_query(sqlite_view_engine, test_df):
    test_df.to_sql("test_table_0", con=sqlite_view_engine)

    query: str = "SELECT * FROM test_table_0"
    batch_data = SqlAlchemyBatchData(
        engine=sqlite_view_engine,
        query=query,
    )
    assert batch_data.row_count() == 120


def test_instantiation_with_selectable():
    # Note Abe 20111119: Fill this in
    pass


def test_instantiation_errors(sqlite_view_engine):
=======
# REMOVING PENDING READD OF table.head metric
# def test_head(sqlite_view_engine):
#     # Create a larger table so that we can downsample meaningfully
#     df = pd.DataFrame({"a": range(100)})
#     df.to_sql("test_table_2", con=sqlite_view_engine)
#
#     engine = SqlAlchemyExecutionEngine(engine=sqlite_view_engine)
#     batch_data = SqlAlchemyBatchData(
#         execution_engine=engine,
#         table_name="test_table_2",
#     )
#     engine.load_batch_data("__", batch_data)
#     validator = Validator(execution_engine=engine)
#     df = validator.head()
#     assert df.shape == (5, 2)
#
#     assert validator.head(fetch_all=True).shape == (100, 2)
#     assert validator.head(n_rows=20).shape == (20, 2)
#     assert validator.head(n_rows=20, fetch_all=True).shape == (100, 2)


def test_instantiation_with_and_without_temp_table(sqlite_view_engine, sa):

    print(get_sqlite_temp_table_names(sqlite_view_engine))
    assert len(get_sqlite_temp_table_names(sqlite_view_engine)) == 1
    assert get_sqlite_temp_table_names(sqlite_view_engine) == {"test_temp_view"}

    engine = SqlAlchemyExecutionEngine(engine=sqlite_view_engine)
    # When the SqlAlchemyBatchData object is based on a table, a new temp table is NOT created, even if create_temp_table=True
    SqlAlchemyBatchData(
        execution_engine=engine,
        table_name="test_table",
        create_temp_table=True,
    )
    assert len(get_sqlite_temp_table_names(sqlite_view_engine)) == 1
>>>>>>> 09dfd9a4

    selectable = sa.select("*").select_from(sa.text("test_table"))

    # If create_temp_table=False, a new temp table should NOT be created
    SqlAlchemyBatchData(
        execution_engine=engine,
        selectable=selectable,
        create_temp_table=False,
    )
    assert len(get_sqlite_temp_table_names(sqlite_view_engine)) == 1

    # If create_temp_table=True, a new temp table should be created
    SqlAlchemyBatchData(
        execution_engine=engine,
        selectable=selectable,
        create_temp_table=True,
    )
    assert len(get_sqlite_temp_table_names(sqlite_view_engine)) == 2

    # If create_temp_table=True, a new temp table should be created
    SqlAlchemyBatchData(
        execution_engine=engine,
        selectable=selectable,
        # create_temp_table defaults to True
    )
    assert len(get_sqlite_temp_table_names(sqlite_view_engine)) == 3


def test_instantiation_with_and_without_temp_table(sqlite_view_engine, sa):

    print(get_sqlite_temp_table_names(sqlite_view_engine))
    assert len(get_sqlite_temp_table_names(sqlite_view_engine)) == 1
    assert get_sqlite_temp_table_names(sqlite_view_engine) == {"test_temp_view"}

    # When the SqlAlchemyBatchData object is based on a table, a new temp table is NOT created, even if create_temp_table=True
    SqlAlchemyBatchData(
        execution_engine=sqlite_view_engine,
        table_name="test_table",
        create_temp_table=True,
    )
    assert len(get_sqlite_temp_table_names(sqlite_view_engine)) == 1

    selectable = sa.select("*").select_from(sa.text("test_table"))

    # If create_temp_table=False, a new temp table should NOT be created
    SqlAlchemyBatchData(
        execution_engine=sqlite_view_engine,
        selectable=selectable,
        create_temp_table=False,
    )
    assert len(get_sqlite_temp_table_names(sqlite_view_engine)) == 1

    # If create_temp_table=True, a new temp table should be created
    SqlAlchemyBatchData(
        execution_engine=sqlite_view_engine,
        selectable=selectable,
        create_temp_table=True,
    )
    assert len(get_sqlite_temp_table_names(sqlite_view_engine)) == 2

    # If create_temp_table=True, a new temp table should be created
    SqlAlchemyBatchData(
        execution_engine=sqlite_view_engine,
        selectable=selectable,
        # create_temp_table defaults to True
    )
    assert len(get_sqlite_temp_table_names(sqlite_view_engine)) == 3<|MERGE_RESOLUTION|>--- conflicted
+++ resolved
@@ -2,18 +2,13 @@
 import pytest
 
 from great_expectations.execution_engine import SqlAlchemyExecutionEngine
-from great_expectations.validator.validator import Validator
 
 try:
     sqlalchemy = pytest.importorskip("sqlalchemy")
 except ImportError:
     sqlalchemy = None
 
-<<<<<<< HEAD
-from great_expectations.execution_engine.sqlalchemy_execution_engine import (
-=======
 from great_expectations.execution_engine.sqlalchemy_batch_data import (
->>>>>>> 09dfd9a4
     SqlAlchemyBatchData,
 )
 
@@ -41,7 +36,6 @@
     assert batch_data.use_quoted_name is False
 
 
-<<<<<<< HEAD
 def test_instantiation_with_query(sqlite_view_engine, test_df):
     test_df.to_sql("test_table_0", con=sqlite_view_engine)
 
@@ -58,8 +52,6 @@
     pass
 
 
-def test_instantiation_errors(sqlite_view_engine):
-=======
 # REMOVING PENDING READD OF table.head metric
 # def test_head(sqlite_view_engine):
 #     # Create a larger table so that we can downsample meaningfully
@@ -95,7 +87,6 @@
         create_temp_table=True,
     )
     assert len(get_sqlite_temp_table_names(sqlite_view_engine)) == 1
->>>>>>> 09dfd9a4
 
     selectable = sa.select("*").select_from(sa.text("test_table"))
 
